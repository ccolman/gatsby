--- conflicted
+++ resolved
@@ -9,12 +9,6 @@
 This tutorial is for _everyone_! You do not need to be a programmer or React.js expert. We'll walk you through things.
 
 0. [Programming basics](/tutorial/part-zero/): If you are new to programming, go here for an introduction to some basics like terminal, code editors, and browser consoles.
-<<<<<<< HEAD
-1. [Introduction to basics of Gatsby](/tutorial/part-one/) - Starting new projects, developing, and deploying sites.
-2. [Introduction to using CSS in Gatsby](/tutorial/part-two/): Explore libraries like Typography.js and CSS Modules.
-3. [Building nested layouts in Gatsby](/tutorial/part-three/). Layouts are sections of your site that are reused across multiple pages like headers and footers.
-4. [Learn how to work with GraphQL](/tutorial/part-four/). Explore source & transformer plugins. Get introduced to programmatic pages and how to write GraphQL queries. In this part of the tutorial we'll build a bare-bones markdown blog.
-=======
 1. [Introduction to Gatsby basics](/tutorial/part-one/): Starting new projects, developing, and deploying sites.
 2. [Introduction to using CSS in Gatsby](/tutorial/part-two/): Explore libraries like Typography.js and CSS Modules.
 3. [Building nested layouts in Gatsby](/tutorial/part-three/): Layouts are sections of your site that are reused across multiple pages like headers and footers.
@@ -26,5 +20,4 @@
 4. [Querying for data in a blog](/tutorial/part-four/): Create a blog and use a GraphQL query to pull your site title into the blog header. 
 5. [Source plugins and rendering queried data](/tutorial/part-five/): Use a source plugin to pull Markdown blogposts into your site and create an index page with a list of blogposts.
 6. [Transformer plugins](/tutorial/part-six/): Use a transformer plugin to transform your Markdown blogposts into a form the blog can render.
-7. [Programmatically create pages from data](/tutorial/part-seven/): Learn how to programmatically create a set of pages for your blogposts.
->>>>>>> ee1f3cf3
+7. [Programmatically create pages from data](/tutorial/part-seven/): Learn how to programmatically create a set of pages for your blogposts.