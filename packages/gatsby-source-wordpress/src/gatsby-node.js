const fetch = require(`./fetch`)
const normalize = require(`./normalize`)

const typePrefix = `wordpress__`
const refactoredEntityTypes = {
  post: `${typePrefix}POST`,
  page: `${typePrefix}PAGE`,
  tag: `${typePrefix}TAG`,
  category: `${typePrefix}CATEGORY`,
}

/* If true, will output many console logs. */
let _verbose
let _siteURL
let _useACF = true
let _hostingWPCOM
let _auth
let _perPage

exports.sourceNodes = async (
<<<<<<< HEAD
  { actions, getNode, store, cache },
=======
  { boundActionCreators, getNode, store, cache, createNodeId },
>>>>>>> 72e8bbe8
  {
    baseUrl,
    protocol,
    hostingWPCOM,
    useACF = true,
    auth = {},
    verboseOutput,
    perPage = 100,
    searchAndReplaceContentUrls = {},
  }
) => {
  const { createNode } = actions
  _verbose = verboseOutput
  _siteURL = `${protocol}://${baseUrl}`
  _useACF = useACF
  _hostingWPCOM = hostingWPCOM
  _auth = auth
  _perPage = perPage

  let entities = await fetch({
    baseUrl,
    _verbose,
    _siteURL,
    _useACF,
    _hostingWPCOM,
    _auth,
    _perPage,
    typePrefix,
    refactoredEntityTypes,
  })

  // Normalize data & create nodes

  // Remove ACF key if it's not an object
  entities = normalize.normalizeACF(entities)

  // Creates entities from object collections of entities
  entities = normalize.normalizeEntities(entities)

  // Standardizes ids & cleans keys
  entities = normalize.standardizeKeys(entities)

  // Converts to use only GMT dates
  entities = normalize.standardizeDates(entities)

  // Lifts all "rendered" fields to top-level.
  entities = normalize.liftRenderedField(entities)

  // Exclude entities of unknown shape
  entities = normalize.excludeUnknownEntities(entities)

  // Creates Gatsby IDs for each entity
  entities = normalize.createGatsbyIds(createNodeId, entities)

  // Creates links between authors and user entities
  entities = normalize.mapAuthorsToUsers(entities)

  // Creates links between posts and tags/categories.
  entities = normalize.mapPostsToTagsCategories(entities)

  // Creates links between tags/categories and taxonomies.
  entities = normalize.mapTagsCategoriesToTaxonomies(entities)

  // Creates links from entities to media nodes
  entities = normalize.mapEntitiesToMedia(entities)

  // Downloads media files and removes "sizes" data as useless in Gatsby context.
  entities = await normalize.downloadMediaFiles({
    entities,
    store,
    cache,
    createNode,
    _auth,
  })

  // Search and replace Content Urls
  entities = normalize.searchReplaceContentUrls({
    entities,
    searchAndReplaceContentUrls,
  })

  // creates nodes for each entry
  normalize.createNodesFromEntities({ entities, createNode })

  return
}<|MERGE_RESOLUTION|>--- conflicted
+++ resolved
@@ -18,11 +18,7 @@
 let _perPage
 
 exports.sourceNodes = async (
-<<<<<<< HEAD
-  { actions, getNode, store, cache },
-=======
-  { boundActionCreators, getNode, store, cache, createNodeId },
->>>>>>> 72e8bbe8
+  { actions, getNode, store, cache, createNodeId },
   {
     baseUrl,
     protocol,
