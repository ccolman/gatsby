--- conflicted
+++ resolved
@@ -164,18 +164,19 @@
     resultHashes.set(queryJob.id, resultHash)
 
     if (queryJob.isPage) {
-<<<<<<< HEAD
-      const publicDir = path.join(program.directory, `public`)
-      const { pages, queryModuleDependencies, componentDataDependencies } = store.getState()
-      const page = pages.get(queryJob.id)
-      const moduleDependencies = Array.from(queryModuleDependencies.get(queryJob.id) || [])
-
-
-
-      console.log(require(`util`).inspect({ id: queryJob.id, moduleDependencies, componentDataDependencies }, { depth: null, color: true }))
-
-      await pageDataUtil.write({ publicDir }, page, result, moduleDependencies)
-=======
+
+      // const publicDir = path.join(program.directory, `public`)
+      // const { pages, queryModuleDependencies, componentDataDependencies } = store.getState()
+      // const page = pages.get(queryJob.id)
+      // const moduleDependencies = Array.from(queryModuleDependencies.get(queryJob.id) || [])
+
+
+
+      // console.log(require(`util`).inspect({ id: queryJob.id, moduleDependencies, componentDataDependencies }, { depth: null, color: true }))
+
+      // await pageDataUtil.write({ publicDir }, page, result, moduleDependencies)
+
+
       // We need to save this temporarily in cache because
       // this might be incomplete at the moment
       // since it will not contain included static queries yet
@@ -188,7 +189,6 @@
         `${queryJob.id.replace(/\//g, `_`)}.json`
       )
       await fs.outputFile(resultPath, resultJSON)
->>>>>>> 50dbfd7a
     } else {
       // The babel plugin is hard-coded to load static queries from
       // public/static/d/
