--- conflicted
+++ resolved
@@ -7,12 +7,7 @@
     "url": "https://github.com/gatsbyjs/gatsby/issues"
   },
   "dependencies": {
-<<<<<<< HEAD
-    "@babel/runtime": "7.0.0-beta.47",
-=======
     "@babel/runtime": "7.0.0-beta.49",
-    "less": "^2.7.2",
->>>>>>> 1d270603
     "less-loader": "^4.1.0"
   },
   "devDependencies": {
