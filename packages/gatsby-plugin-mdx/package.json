--- conflicted
+++ resolved
@@ -37,25 +37,15 @@
     "escape-string-regexp": "^1.0.5",
     "eval": "^0.1.6",
     "fs-extra": "^10.0.0",
-<<<<<<< HEAD
-    "gatsby-core-utils": "^3.0.0-zz-next.2",
+    "gatsby-core-utils": "^3.1.0-next.0",
     "gray-matter": "^4.0.3",
     "json5": "^2.2.0",
-=======
-    "gatsby-core-utils": "^3.1.0-next.0",
-    "gray-matter": "^4.0.2",
-    "json5": "^2.1.3",
->>>>>>> 8cfcc260
     "loader-utils": "^1.4.0",
     "lodash": "^4.17.21",
     "mdast-util-to-string": "^1.1.0",
     "mdast-util-toc": "^3.1.0",
-<<<<<<< HEAD
     "mime": "^2.5.2",
-=======
-    "mime": "^2.4.6",
     "mkdirp": "^1.0.4",
->>>>>>> 8cfcc260
     "p-queue": "^6.6.2",
     "pretty-bytes": "^5.6.0",
     "remark": "^10.0.1",
