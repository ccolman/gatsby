import store from "~/store"
import { objectTypeFilters } from "./type-filters"
import { getPluginOptions } from "~/utils/get-gatsby-api"

/**
 * This function namespaces typenames with a prefix
 */
export const buildTypeName = name => {
  if (!name || typeof name !== `string`) {
    return null
  }

  const {
    schema: { typePrefix: prefix },
  } = getPluginOptions()

  // this is for our namespace type on the root { wp { ...fields } }
  if (name === prefix) {
    return name
  }

  return prefix + name
}

/**
 * Find the first type name of a Type definition pulled via introspection
 * @param {object} type
 */
export const findTypeName = type =>
  type?.name ||
  type?.ofType?.name ||
  type?.ofType?.ofType?.name ||
  type?.ofType?.ofType?.ofType?.name

/**
 * Find the first type kind of a Type definition pulled via introspection
 * @param {object} type
 */
export const findTypeKind = type =>
  type?.kind ||
  type?.ofType?.kind ||
  type?.ofType?.ofType?.kind ||
  type?.ofType?.ofType?.ofType?.kind

export const fieldOfTypeWasFetched = type => {
  const { fetchedTypes } = store.getState().remoteSchema
  const typeName = findTypeName(type)
  const typeWasFetched = !!fetchedTypes.get(typeName)

  return typeWasFetched
}

const supportedScalars = [
  `Int`,
  `Float`,
  `String`,
  `Boolean`,
  `ID`,
  `Date`,
  `JSON`,
]

export const typeIsABuiltInScalar = type =>
  // @todo the next function and this one are redundant.
  // see the next todo on how to fix the issue. If that todo is resolved, these functions will be identical. :(
  supportedScalars.includes(findTypeName(type))

export const typeIsASupportedScalar = type => {
  if (findTypeKind(type) !== `SCALAR`) {
    // @todo returning true here seems wrong since a type that is not a scalar can't be a supported scalar... so there is some other logic elsewhere that is wrong
    // making this return false causes errors in the schema
    return true
  }

  return supportedScalars.includes(findTypeName(type))
}

// retrieves plugin settings for the provided type
export const getTypeSettingsByType = type => {
  if (!type) {
    return {}
  }

  const typeSettings = store.getState().gatsbyApi.pluginOptions.type
<<<<<<< HEAD
  const thisTypeSettings = typeSettings[findTypeName(type)] || {}

  return thisTypeSettings
=======
  const __allTypeSetting = typeSettings.__all || {}

  if (typeSettings[type.name]) {
    return { ...__allTypeSetting, ...typeSettings[type.name] }
  }

  if (typeSettings[type.ofType?.name]) {
    return { ...__allTypeSetting, ...typeSettings[type.ofType.name] }
  }

  return __allTypeSetting
>>>>>>> 7a710ead
}

export const filterObjectType = (objectType, typeBuilderApi) => {
  const filter = objectTypeFilters.find(
    filter => typeBuilderApi.type.name === filter.typeName
  )

  if (filter && typeof filter.typeDef === `function`) {
    objectType = filter.typeDef(objectType, typeBuilderApi)
  }

  return objectType
}<|MERGE_RESOLUTION|>--- conflicted
+++ resolved
@@ -81,24 +81,20 @@
     return {}
   }
 
-  const typeSettings = store.getState().gatsbyApi.pluginOptions.type
-<<<<<<< HEAD
-  const thisTypeSettings = typeSettings[findTypeName(type)] || {}
+  // the plugin options object containing every type setting
+  const allTypeSettings = store.getState().gatsbyApi.pluginOptions.type
 
-  return thisTypeSettings
-=======
-  const __allTypeSetting = typeSettings.__all || {}
+  // the type.__all plugin option which is applied to every type setting
+  const __allTypeSetting = allTypeSettings.__all || {}
 
-  if (typeSettings[type.name]) {
-    return { ...__allTypeSetting, ...typeSettings[type.name] }
-  }
+  const typeName = findTypeName(type)
+  const typeSettings = allTypeSettings[typeName]
 
-  if (typeSettings[type.ofType?.name]) {
-    return { ...__allTypeSetting, ...typeSettings[type.ofType.name] }
+  if (typeSettings) {
+    return { ...__allTypeSetting, ...typeSettings }
   }
 
   return __allTypeSetting
->>>>>>> 7a710ead
 }
 
 export const filterObjectType = (objectType, typeBuilderApi) => {
